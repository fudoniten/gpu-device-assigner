--- conflicted
+++ resolved
@@ -9,23 +9,8 @@
             [gpu-device-assigner.logging :as log]
             [gpu-device-assigner.k8s-client :as k8s]
             [gpu-device-assigner.time :as time]
-<<<<<<< HEAD
             [gpu-device-assigner.util :as util])
   (:import [java.time OffsetDateTime Duration]))
-
-(defn pthru-label [lbl o]
-  (println (str "###### " lbl))
-  (pprint o)
-  o)
-=======
-            [gpu-device-assigner.util :as util]
-
-            [reitit.ring :as ring]
-            [cheshire.core :as json]
-            [ring.util.response :as response]
-            [ring.adapter.jetty :as jetty])
-  (:import [java.time OffsetDateTime Duration]))
->>>>>>> 55264e53
 
 ;;;; ==== Lease helpers
 
@@ -42,13 +27,9 @@
 
 (def default-lease-seconds 300)
 
-<<<<<<< HEAD
-(defn lease-name [gpu-uuid]
-=======
 (defn lease-name
   "Format a Kubernetes Lease name from a GPU UUID."
   [gpu-uuid]
->>>>>>> 55264e53
   (util/sanitize-for-dns (name gpu-uuid)))
 
 (defn lease-body
@@ -142,14 +123,10 @@
                 (-> node :metadata :annotations)]))
         (k8s/get-nodes k8s-client)))
 
-<<<<<<< HEAD
-(defn fudo-ns? [o] (= (namespace o) "fudo.org"))
-=======
 (defn fudo-ns?
   "True when a keyword or symbol belongs to the fudo.org namespace."
   [o]
   (= (namespace o) "fudo.org"))
->>>>>>> 55264e53
 
 (s/def ::device-labels
   (s/and set?
@@ -170,11 +147,7 @@
            :fudo.org/gpu.device.labels
            (util/base64-decode)
            (String.)
-<<<<<<< HEAD
-           (util/try-json-parse)))
-=======
            (util/parse-json)))
->>>>>>> 55264e53
 
 (s/fdef get-all-device-labels
   :args ::context/context
@@ -254,178 +227,3 @@
     (do (log/error logger (format "no free device (by Lease) for pod %s/%s, labels [%s]"
                                   namespace pod (str/join "," (map name requested-labels))))
         nil)))
-<<<<<<< HEAD
-=======
-
-(defn json-middleware
-  "Middleware to encode/decode the JSON body of requests/responses."
-  [handler]
-  (fn [req]
-    (if-let [body {:body req}]
-      (-> body
-          :body
-          :body ;; Who knows wtf??
-          (slurp)
-          (util/try-json-parse)
-          (handler)
-          (util/try-json-generate)
-          (response/response)
-          (assoc-in [:headers "Content-Type"] "application/json"))
-      (throw (ex-info "missing request body!" {:req req})))))
-
-(defn open-fail-middleware
-  "Middleware to ensure some response is passed to the caller."
-  [{:keys [logger]}]
-  (fn [handler]
-    (fn [req]
-      (try
-        (handler req)
-        (catch Exception e
-          (log/error logger (format "error handling request: %s" (str e)))
-          (log/debug logger (with-out-str (print-stack-trace e)))
-          {:status 500
-           :headers {:Content-Type "application/json"}
-           :body    (json/generate-string {:error (.getMessage e)})})))))
-
-(defn admission-review-response
-  "Create a response for an AdmissionReview request."
-  [& {:keys [uid allowed?
-             status message
-             patch]}]
-  (assert (or status patch) "one of :status or :patch must be specified")
-  {:apiVersion "admission.k8s.io/v1"
-   :kind       "AdmissionReview"
-   :response   (if status
-                 {:uid       uid
-                  :allowed   allowed?
-                  :status    {:code    status
-                              :message message}}
-                 {:uid       uid
-                  :allowed   allowed?
-                  :patchType "JSONPatch"
-                  :patch     patch})})
-
-(defn device-assignment-patch
-  "Generate JSONPatch that adds CDI assignment + node pin + breadcrumbs."
-  [{:keys [logger]} device-id node]
-  (let [patch
-        [{:op "add" :path "/metadata/annotations" :value {}}
-         ;; Breadcrumbs for ops / GC tools
-         {:op "add" :path "/metadata/annotations/fudo.org~1gpu.uuid" :value (name device-id)}
-         {:op "add" :path "/metadata/annotations/fudo.org~1gpu.node" :value (name node)}
-         ;; Your CDI assignment (unchanged form)
-         {:op "add" :path "/metadata/annotations/cdi.k8s.io~1gpu-assignment"
-          :value (format "nvidia.com/gpu=UUID=%s" (name device-id))}
-         ;; Hard bind to the node that actually has this UUID
-         {:op "add" :path "/spec/nodeName" :value (name node)}]]
-    (log/debug logger (str "\n##########\n#  PATCH\n##########\n\n" (util/pprint-string patch)))
-    (-> patch
-        (json/generate-string)
-        (util/base64-encode))))
-
-(defn log-requests-middleware
-  "Middleware that logs requests and responses at debug level."
-  [{:keys [logger]}]
-  (fn [handler]
-    (fn [req]
-      (log/debug logger (str "\n\n##########\n# REQUEST\n##########\n\n" (util/pprint-string req)))
-      (let [res (handler req)]
-        (log/debug logger (str "\n\n##########\n# RESPONSE\n##########\n\n" (util/pprint-string res)))
-        res))))
-
-(defn handle-mutation
-  "Handle an AdmissionReview request for mutating a pod's annotations."
-  [{:keys [logger] :as ctx}]
-  (fn [{:keys [kind] :as req}]
-    (when-not (= kind "AdmissionReview")
-      {:apiVersion "admission.k8s.io/v1"
-       :kind       "AdmissionReview"
-       :response   {:uid     (get-in req [:request :uid])
-                    :allowed false
-                    :status  {:code    400
-                              :message (format "Unexpected request kind: %s" kind)}}})
-    (log/debug (:logger ctx) (format "Received AdmissionReview request: %s" (util/pprint-string req)))
-    (let [dry-run?         (true? (get-in req [:request :dryRun]))
-          fudo-label?      (fn [[k _]] (= "fudo.org" (namespace k)))
-          label-enabled?   (fn [[_ v]] v)
-          gpu-label?       (fn [[k _]] (= "gpu" (first (str/split (name k) #"\."))))
-          remove-assign    (fn [[k _]] (not= k :fudo.org/gpu.assign))
-          uid              (get-in req [:request :uid])
-          pod-uid          (get-claim-id req)
-          pod              (or (get-in req [:request :object :metadata :name])
-                               (get-in req [:request :object :metadata :generateName]))
-          namespace        (get-in req [:request :object :metadata :namespace])
-          all-labels       (get-in req [:request :object :metadata :labels])
-          requested-labels (->> all-labels
-                               (filter (every-pred fudo-label? label-enabled? gpu-label? remove-assign))
-                               (keys)
-                               (set))]
-      (if dry-run?
-        (do (log/info logger "dry-run AdmissionReview; skipping Lease allocation")
-            (admission-review-response :uid uid :allowed? true
-                                       :status 200
-                                       :message "dry-run: no mutation"))
-
-        (do (log/info logger (format "processing pod %s/%s, requesting labels [%s]"
-                                     namespace pod (str/join "," (map name requested-labels))))
-            (if-let [assigned-device (assign-device ctx {:pod              pod
-                                                         :uid              pod-uid
-                                                         :namespace        namespace
-                                                         :requested-labels requested-labels})]
-              (let [{:keys [device-id node]} assigned-device]
-                (admission-review-response :uid uid :allowed? true
-                                           :patch (device-assignment-patch ctx device-id node)))
-              (admission-review-response :uid uid :status 429 :allowed? false
-                                         :message (format "no GPUs with requested labels free for pod %s/%s"
-                                                          namespace pod))))))))
-
-(defn app
-  "Construct the Ring application with routing and middleware."
-  [ctx]
-  (ring/ring-handler
-   (ring/router [["/mutate" {:post (handle-mutation ctx)}]]
-                {:data {:middleware [(log-requests-middleware ctx)
-                                     json-middleware
-                                     (open-fail-middleware ctx)]}})
-   (constantly {:status 404 :body "not found"})))
-
-(defn start-server
-  "Start the web server with the given context and port."
-  [ctx port]
-  (jetty/run-jetty (app ctx)
-                   {:port port
-                    :join? false
-                    :ssl? false
-                    :host "0.0.0.0"}))
-
-;; {
-;;   "apiVersion": "admission.k8s.io/v1",
-;;   "kind": "AdmissionReview",
-;;   "request": {
-;;     "uid": "123abc...",
-;;     "object": {
-;;       "metadata": {
-;;         "name": "mypod",
-;;         "namespace": "default",
-;;         "annotations": {
-;;           "gpu.openai.com/needs": "himem"
-;;         }
-;;       },
-;;       "spec": {
-;;         "nodeName": "gpu-node-1"
-;;       }
-;;     }
-;;   }
-;; }
-
-;; {
-;;   "apiVersion": "admission.k8s.io/v1",
-;;   "kind": "AdmissionReview",
-;;   "response": {
-;;     "uid": "123abc...",
-;;     "allowed": true,
-;;     "patchType": "JSONPatch",
-;;     "patch": "<base64-encoded JSON patch>"
-;;   }
-;; }
->>>>>>> 55264e53
